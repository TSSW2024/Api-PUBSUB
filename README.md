## Consumir Mensajes en Frontend

* Endpoint /messages: Este endpoint devuelve los mensajes almacenados en MessageStore. Desde el frontend, se puede realizar una solicitud HTTP GET a este endpoint para obtener todos los mensajes publicados y mostrarlos en la interfaz de usuario.

* Endpoint /top-coins: Este endpoint devuelve las 10 monedas más rankeadas. Al igual que con /messages, el frontend puede hacer una solicitud HTTP GET a este endpoint para obtener la lista de monedas y presentarlas a los usuarios.

<<<<<<< HEAD
* Importante: Ya esta subido a gcp y probado de que funcione los endpoints, el /messages lo probe cada 1 minuto para ver que funcionaba, al final lo deje para que lo muestre cada 8hrs como se requeria y el /topcoins muestra las 10 monedas mas rankeadas de la api binance y esta funcionando.
=======
* Importante: Ya esta subido a gcp y probado de que funcione los endpoints, el /messages lo probe cada 1 minuto para ver que funcionaba, al final lo deja que lo muestre cada 8hrs como se requeria y el /topcoins muestra las 10 monedas mas rankeadas de la api binance y esta funcionando.
>>>>>>> 4322c586
<|MERGE_RESOLUTION|>--- conflicted
+++ resolved
@@ -4,8 +4,4 @@
 
 * Endpoint /top-coins: Este endpoint devuelve las 10 monedas más rankeadas. Al igual que con /messages, el frontend puede hacer una solicitud HTTP GET a este endpoint para obtener la lista de monedas y presentarlas a los usuarios.
 
-<<<<<<< HEAD
-* Importante: Ya esta subido a gcp y probado de que funcione los endpoints, el /messages lo probe cada 1 minuto para ver que funcionaba, al final lo deje para que lo muestre cada 8hrs como se requeria y el /topcoins muestra las 10 monedas mas rankeadas de la api binance y esta funcionando.
-=======
-* Importante: Ya esta subido a gcp y probado de que funcione los endpoints, el /messages lo probe cada 1 minuto para ver que funcionaba, al final lo deja que lo muestre cada 8hrs como se requeria y el /topcoins muestra las 10 monedas mas rankeadas de la api binance y esta funcionando.
->>>>>>> 4322c586
+* Importante: Ya esta subido a gcp y probado de que funcione los endpoints, el /messages lo probe cada 1 minuto para ver que funcionaba, al final lo deje para que lo muestre cada 8hrs como se requeria y el /topcoins muestra las 10 monedas mas rankeadas de la api binance y esta funcionando.